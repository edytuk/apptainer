--- conflicted
+++ resolved
@@ -279,11 +279,7 @@
 	@# avoid travis 10 minutes of silence timeout
 	$(V)M=0; eval 'while [ $$M -le 20 ]; do sleep 60; M=`expr $$M + 1`; echo "Still testing ($$M) ..."; done &' ; \
 	trap "kill $$! || true" 0; \
-<<<<<<< HEAD
-	cd $(SOURCEDIR) && sudo -E `which go` test -count=1 -timeout=20m $(GO_TAGS) -failfast -cover -race ./...
-=======
-	cd $(SOURCEDIR) && sudo -E `which go` test -count=1 -timeout=20m -tags "$(GO_TAGS)" -cover -race ./...
->>>>>>> 762f9df9
+	cd $(SOURCEDIR) && sudo -E `which go` test -count=1 -timeout=20m -tags "$(GO_TAGS)" -failfast -cover -race ./...
 	@echo "       PASS"
 
 .PHONY: testall
