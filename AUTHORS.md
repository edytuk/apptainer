--- conflicted
+++ resolved
@@ -29,8 +29,5 @@
     - Rémy Dernat <remy.dernat@umontpellier.fr>
     - Mark Egan-Fuller <markeganfuller@googlemail.com>
     - Petr Votava <votava.petr@gene.com>
-<<<<<<< HEAD
     - George Hartzell <hartzell@alerce.com>
-=======
-    - Dave Dykstra <dwd@fnal.gov>
->>>>>>> ea61a3f5
+    - Dave Dykstra <dwd@fnal.gov>