#!/bin/bash
#
# Copyright (c) 2017, SingularityWare, LLC. All rights reserved.
#
# See the COPYRIGHT.md file at the top-level directory of this distribution and at
# https://github.com/singularityware/singularity/blob/master/COPYRIGHT.md.
#
# This file is part of the Singularity Linux container project. It is subject to the license
# terms in the LICENSE.md file found in the top-level directory of this distribution and
# at https://github.com/singularityware/singularity/blob/master/LICENSE.md. No part
# of Singularity, including this file, may be copied, modified, propagated, or distributed
# except according to the terms contained in the LICENSE.md file.
#
# This file also contains content that is covered under the LBNL/DOE/UC modified
# 3-clause BSD license and is subject to the license terms in the LICENSE-LBNL.md
# file found in the top-level directory of this distribution and at
# https://github.com/singularityware/singularity/blob/master/LICENSE-LBNL.md.



## Basic sanity
if [ -z "$SINGULARITY_libexecdir" ]; then
    echo "Could not identify the Singularity libexecdir."
    exit 1
fi

## Load functions
if [ -f "$SINGULARITY_libexecdir/singularity/functions" ]; then
    . "$SINGULARITY_libexecdir/singularity/functions"
else
    echo "Error loading functions: $SINGULARITY_libexecdir/singularity/functions"
    exit 1
fi

if [ -f "${HOME:-}/.singularity-init" ]; then
    . "${HOME:-}/.singularity-init"
fi

if [ -f "$SINGULARITY_libexecdir/singularity/cli/action_argparser.sh" ]; then
    . "$SINGULARITY_libexecdir/singularity/cli/action_argparser.sh"
else
    message ERROR "Could not find the action argument parser\n"
    exit 1
fi

if [ -z "${SINGULARITY_IMAGE:-}" ]; then
    SINGULARITY_IMAGE="${1:-}"
    export SINGULARITY_IMAGE
    shift
fi


if [ -z "${SINGULARITY_IMAGE:-}" ]; then
    if [ -e "$SINGULARITY_libexecdir/singularity/cli/$SINGULARITY_COMMAND.help" ]; then
        head -n 1 "$SINGULARITY_libexecdir/singularity/cli/$SINGULARITY_COMMAND.help"
    else
        message ERROR "To see usage summary, try: singularity help $SINGULARITY_COMMAND\n"
    fi
    exit 0
fi

<<<<<<< HEAD
# Does the user want to target an application? 
# shell --> appshell
if [ ! -z "${SINGULARITY_APPNAME:-}" ]; then
    SINGULARITY_COMMAND="app${SINGULARITY_COMMAND}"
    export SINGULARITY_APPNAME SINGULARITY_COMMAND
fi


=======
if [ -n "${SINGULARITY_DAEMON_JOIN:-}" ]; then
    SINGULARITY_DAEMON_FILE=`singularity_daemon_file`
    export SINGULARITY_DAEMON_FILE
fi

>>>>>>> 50838127
if [ -f "$SINGULARITY_sysconfdir/singularity/init" ]; then
    . "$SINGULARITY_sysconfdir/singularity/init"
fi


if [ -x "$SINGULARITY_libexecdir/singularity/image-handler.sh" ]; then
    . "$SINGULARITY_libexecdir/singularity/image-handler.sh"
fi


if [ -z "${SINGULARITY_NOSUID:-}" -a -u "$SINGULARITY_libexecdir/singularity/bin/action-suid" ]; then
    exec "$SINGULARITY_libexecdir/singularity/bin/action-suid" "$@" <&0
elif [ -x "$SINGULARITY_libexecdir/singularity/bin/action" ]; then
    exec "$SINGULARITY_libexecdir/singularity/bin/action" "$@" <&0
else
    message ERROR "Could not locate the Singularity binary: $SINGULARITY_libexecdir/singularity/bin/action\n"
    exit 1
fi
<|MERGE_RESOLUTION|>--- conflicted
+++ resolved
@@ -59,7 +59,6 @@
     exit 0
 fi
 
-<<<<<<< HEAD
 # Does the user want to target an application? 
 # shell --> appshell
 if [ ! -z "${SINGULARITY_APPNAME:-}" ]; then
@@ -68,13 +67,11 @@
 fi
 
 
-=======
 if [ -n "${SINGULARITY_DAEMON_JOIN:-}" ]; then
     SINGULARITY_DAEMON_FILE=`singularity_daemon_file`
     export SINGULARITY_DAEMON_FILE
 fi
 
->>>>>>> 50838127
 if [ -f "$SINGULARITY_sysconfdir/singularity/init" ]; then
     . "$SINGULARITY_sysconfdir/singularity/init"
 fi
