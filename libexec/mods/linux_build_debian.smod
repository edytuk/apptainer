--- conflicted
+++ resolved
@@ -47,21 +47,17 @@
     # debootstrap will create the device entries it needs (or some versions fail)
     /bin/sh -c "rm -rf $SINGULARITY_BUILD_ROOT/dev/*"
 
-<<<<<<< HEAD
-    # The excludes save 25M or so with jessie.  (Excluding udev avoids
-    # systemd, for instance.)  There are a few more we could exclude
-    # to save a few MB.  I see 182M cleaned with this, v. 241M with
-    # the default debootstrap.
-    if ! eval "$DEBOOTSTRAP_PATH --variant=minbase --exclude=openssl,udev,debconf-i18n,e2fsprogs --arch=$ARCH '$VERSION' '$SINGULARITY_BUILD_ROOT' '$MIRROR'"; then
-=======
     INCLUDEPKGS=`echo "$*" | sed -e 's/[ ]*/,/g'`
 
     if [ -z "$INCLUDEPKGS" ]; then
         INCLUDEPKGS=",$INCLUDEPKGS"
     fi
 
-    if ! eval "$DEBOOTSTRAP_PATH --include=debian-archive-keyring,apt$INCLUDEPKGS --arch=$ARCH '$VERSION' '$SINGULARITY_BUILD_ROOT' '$MIRROR'"; then
->>>>>>> ad26f985
+    # The excludes save 25M or so with jessie.  (Excluding udev avoids
+    # systemd, for instance.)  There are a few more we could exclude
+    # to save a few MB.  I see 182M cleaned with this, v. 241M with
+    # the default debootstrap.
+    if ! eval "$DEBOOTSTRAP_PATH --variant=minbase --exclude=openssl,udev,debconf-i18n,e2fsprogs --include=debian-archive-keyring,apt$INCLUDEPKGS --arch=$ARCH '$VERSION' '$SINGULARITY_BUILD_ROOT' '$MIRROR'"; then
         exit 1
     fi
 
