--- conflicted
+++ resolved
@@ -241,16 +241,8 @@
 	switch transport {
 	case LibraryProtocol, "":
 		handlePullFlags(cmd)
-<<<<<<< HEAD
-		err := singularity.LibraryPull(imgCache, name, args[i], pullLibraryURI, keyServerURL, authToken, pullArch, force, unauthenticatedPull, disableCache)
-		if err == singularity.ErrLibraryPullUnsigned {
-			os.Exit(10)
-		}
-		if err != nil {
-=======
-		err := singularity.LibraryPull(imgCache, name, args[i], pullLibraryURI, keyServerURL, authToken, unauthenticatedPull, disableCache)
+		err := singularity.LibraryPull(imgCache, name, args[i], pullLibraryURI, keyServerURL, authToken, pullArch, unauthenticatedPull, disableCache)
 		if err != nil && err != singularity.ErrLibraryPullUnsigned {
->>>>>>> f0cd4b48
 			sylog.Fatalf("While pulling library image: %v", err)
 		}
 	case ShubProtocol:
