--- conflicted
+++ resolved
@@ -51,11 +51,7 @@
 		os.RemoveAll(path)
 	}
 	if err := os.Rename(b.Rootfs(), path); err != nil {
-<<<<<<< HEAD
-		sylog.Errorf("Sandbox Assemble Failed %v", err.Error())
-=======
 		sylog.Errorf("Sandbox Assemble Failed: %s", err)
->>>>>>> 19b22932
 		return err
 	}
 
