// Copyright (c) 2018, Sylabs Inc. All rights reserved.
// This software is licensed under a 3-clause BSD license. Please consult the
// LICENSE.md file distributed with the sources of this project regarding your
// rights to use or distribute this software.

package cli

import (
	"github.com/spf13/cobra"
	"github.com/sylabs/singularity/src/docs"
)

func init() {
	options := []string{
		"add-caps",
		"allow-setuid",
		"bind",
		"boot",
		"contain",
		"containall",
		"cleanenv",
		"dns",
		"drop-caps",
		"fakeroot",
		"home",
		"hostname",
		"keep-privs",
		"net",
		"network",
		"network-args",
		"no-home",
		"no-privs",
		"nv",
		"overlay",
		"scratch",
		"security",
		"userns",
		"uts",
		"workdir",
		"writable",
<<<<<<< HEAD
=======
		"writable-tmpfs",
>>>>>>> 830457c9
	}

	for _, opt := range options {
		InstanceStartCmd.Flags().AddFlag(actionFlags.Lookup(opt))
	}

	InstanceStartCmd.Flags().SetInterspersed(false)
}

// InstanceStartCmd singularity instance start
var InstanceStartCmd = &cobra.Command{
	Args:                  cobra.MinimumNArgs(2),
	DisableFlagsInUseLine: true,
	Run: func(cmd *cobra.Command, args []string) {
		a := []string{"/.singularity.d/actions/start"}
		execStarter(cmd, args[0], a, args[1])
	},

	Use:     docs.InstanceStartUse,
	Short:   docs.InstanceStartShort,
	Long:    docs.InstanceStartLong,
	Example: docs.InstanceStartExample,
}<|MERGE_RESOLUTION|>--- conflicted
+++ resolved
@@ -38,10 +38,7 @@
 		"uts",
 		"workdir",
 		"writable",
-<<<<<<< HEAD
-=======
 		"writable-tmpfs",
->>>>>>> 830457c9
 	}
 
 	for _, opt := range options {
@@ -53,7 +50,7 @@
 
 // InstanceStartCmd singularity instance start
 var InstanceStartCmd = &cobra.Command{
-	Args:                  cobra.MinimumNArgs(2),
+	Args: cobra.MinimumNArgs(2),
 	DisableFlagsInUseLine: true,
 	Run: func(cmd *cobra.Command, args []string) {
 		a := []string{"/.singularity.d/actions/start"}
