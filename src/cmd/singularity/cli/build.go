--- conflicted
+++ resolved
@@ -31,32 +31,18 @@
 )
 
 func init() {
-<<<<<<< HEAD
 	BuildCmd.Flags().SetInterspersed(false)
 	SingularityCmd.AddCommand(BuildCmd)
 
 	BuildCmd.Flags().BoolVarP(&sandbox, "sandbox", "s", false, "Build image as sandbox format (chroot directory structure)")
 	BuildCmd.Flags().StringSliceVar(&sections, "section", []string{}, "Only run specific section(s) of deffile (setup, post, files, environment, test, labels, none)")
+	BuildCmd.Flags().BoolVar(&json, "json", false, "Interpret build definition as JSON")
 	BuildCmd.Flags().BoolVarP(&writable, "writable", "w", false, "Build image as writable (SIF with writable internal overlay)")
 	BuildCmd.Flags().BoolVarP(&force, "force", "f", false, "Delete and overwrite an image if it currently exists")
 	BuildCmd.Flags().BoolVarP(&noTest, "notest", "T", false, "Bootstrap without running tests in %test section")
 	BuildCmd.Flags().BoolVarP(&remote, "remote", "r", false, "Build image remotely")
 	BuildCmd.Flags().StringVar(&remoteURL, "remote-url", "localhost:5050", "Specify the URL of the remote builder")
 	BuildCmd.Flags().StringVar(&authToken, "auth-token", "", "Specify the auth token for the remote builder")
-=======
-	buildCmd.Flags().SetInterspersed(false)
-	singularityCmd.AddCommand(buildCmd)
-
-	buildCmd.Flags().BoolVarP(&sandbox, "sandbox", "s", false, "Build image as sandbox format (chroot directory structure)")
-	buildCmd.Flags().StringSliceVar(&sections, "section", []string{}, "Only run specific section(s) of deffile")
-	buildCmd.Flags().BoolVar(&json, "json", false, "Interpret build definition as JSON")
-	buildCmd.Flags().BoolVarP(&writable, "writable", "w", false, "Build image as writable (SIF with writable internal overlay)")
-	buildCmd.Flags().BoolVarP(&force, "force", "f", false, "")
-	buildCmd.Flags().BoolVarP(&noTest, "notest", "T", false, "")
-	buildCmd.Flags().BoolVarP(&remote, "remote", "r", false, "Build image remotely")
-	buildCmd.Flags().StringVar(&remoteURL, "remote-url", "localhost:5050", "Specify the URL of the remote builder")
-	buildCmd.Flags().StringVar(&authToken, "auth-token", "", "Specify the auth token for the remote builder")
->>>>>>> f7543a26
 }
 
 // BuildCmd represents the build command
