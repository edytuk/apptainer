--- conflicted
+++ resolved
@@ -5,8 +5,7 @@
 and re-branded as Apptainer.
 For older changes see the [archived Singularity change log](https://github.com/apptainer/singularity/blob/release-3.8/CHANGELOG.md).
 
-<<<<<<< HEAD
-## Changes since last release
+## Changes for v1.3.x
 
 ### Changed defaults / behaviours
 
@@ -40,12 +39,9 @@
   pkg/build/types/parser.All(), `.Raw` contains the raw content of a single
   build stage. Otherwise, it is equal to `.FullRaw`.
 
-## Changes since last release
-
-### Bug fixes
-=======
+## Changes for v1.2.x
+
 ## v1.2.2 - \[2023-07-27\]
->>>>>>> bcce3142
 
 - Fix `$APPTAINER_MESSAGELEVEL` to correctly set the logging level.
 - Fix build failures when in setuid mode and unprivileged user namespaces
