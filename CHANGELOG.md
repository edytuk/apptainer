--- conflicted
+++ resolved
@@ -5,7 +5,6 @@
 and re-branded as Apptainer.
 For older changes see the [archived Singularity change log](https://github.com/apptainer/singularity/blob/release-3.8/CHANGELOG.md).
 
-<<<<<<< HEAD
 ## Changes since last release
 
 ### Changed defaults / behaviours
@@ -45,7 +44,7 @@
 ### Bug fixes
 
 - Fix `$APPTAINER_MESSAGELEVEL` to correctly set the logging level.
-=======
+
 ## v1.2.1 - \[2023-07-24\]
 
 ### Security fix
@@ -57,7 +56,6 @@
   The vulnerability allows an attacker to delete any directory on the
   host filesystems with a crafted starter config.
   Only affects v1.2.0-rc.2 and v1.2.0.
->>>>>>> 34207147
 
 ## v1.2.0 - \[2023-07-18\]
 
